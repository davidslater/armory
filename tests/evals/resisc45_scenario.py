"""
Classifier evaluation within ARMORY
"""

import json
import os
import sys
import logging
from importlib import import_module

import numpy as np

from armory.utils.config_loading import load_dataset, load_model
from armory import paths

logger = logging.getLogger(__name__)
logger.setLevel(logging.INFO)


def evaluate_classifier(config_path: str) -> None:
    """
    Evaluate a config file for classiifcation robustness against attack.
    """
    with open(config_path) as f:
        config = json.load(f)

    model_config = config["model"]
    classifier, preprocessing_fn = load_model(model_config)

    logger.info(f"Loading dataset {config['dataset']['name']}...")
    train_epochs = config["adhoc"]["train_epochs"]
    train_data_generator = load_dataset(
        config["dataset"],
        epochs=train_epochs,
        split_type="train",
        preprocessing_fn=preprocessing_fn,
    )

    logger.info(
        f"Fitting clean unpoisoned model of {model_config['module']}.{model_config['name']}..."
    )

    classifier.fit_generator(train_data_generator, nb_epochs=1)

    # Evaluate the ART classifier on benign test examples
    logger.info("Running inference on benign examples...")
    test_data_generator = load_dataset(
        config["dataset"],
        epochs=1,
        split_type="test",
        preprocessing_fn=preprocessing_fn,
    )

    benign_accuracy = 0
    cnt = 0
    for _ in range(test_data_generator.batches_per_epoch):
        x, y = test_data_generator.get_batch()
        predictions = classifier.predict(x)
        benign_accuracy += np.sum(np.argmax(predictions, axis=1) == y) / len(y)
        cnt += 1
    benign_accuracy = benign_accuracy / cnt
<<<<<<< HEAD
    logger.info(
        "Accuracy on benign test examples: {}%".format(benign_accuracy * 100)
    )
=======
    logger.info("Accuracy on benign test examples: {}%".format(benign_accuracy * 100))
>>>>>>> fe35f4ab

    # Generate adversarial test examples
    attack_config = config["attack"]
    attack_module = import_module(attack_config["module"])
    attack_fn = getattr(attack_module, attack_config["name"])

    # Evaluate the ART classifier on adversarial test examples
    logger.info("Generating / testing adversarial examples...")
    test_data_generator = load_dataset(
        config["dataset"],
        epochs=1,
        split_type="test",
        preprocessing_fn=preprocessing_fn,
    )

    attack = attack_fn(classifier=classifier, **attack_config["kwargs"])
    adversarial_accuracy = 0
    cnt = 0
    for _ in range(test_data_generator.batches_per_epoch):
        x, y = test_data_generator.get_batch()
        test_x_adv = attack.generate(x=x)
        predictions = classifier.predict(test_x_adv)
        adversarial_accuracy += np.sum(np.argmax(predictions, axis=1) == y) / len(y)
        cnt += 1
    adversarial_accuracy = adversarial_accuracy / cnt
    logger.info(
<<<<<<< HEAD
        "Accuracy on adversarial test examples: {}%".format(
            adversarial_accuracy * 100
        )
=======
        "Accuracy on adversarial test examples: {}%".format(adversarial_accuracy * 100)
>>>>>>> fe35f4ab
    )

    logger.info("Saving json output...")
    filepath = os.path.join(paths.docker().output_dir, "evaluation-results.json")
    with open(filepath, "w") as f:
        output_dict = {
            "config": config,
            "results": {
                "baseline_accuracy": str(benign_accuracy),
                "adversarial_accuracy": str(adversarial_accuracy),
            },
        }
        json.dump(output_dict, f, sort_keys=True, indent=4)
    logger.info(f"Evaluation Results written <output_dir>/evaluation-results.json")


if __name__ == "__main__":
    config_path = sys.argv[-1]
    evaluate_classifier(config_path)<|MERGE_RESOLUTION|>--- conflicted
+++ resolved
@@ -59,13 +59,7 @@
         benign_accuracy += np.sum(np.argmax(predictions, axis=1) == y) / len(y)
         cnt += 1
     benign_accuracy = benign_accuracy / cnt
-<<<<<<< HEAD
-    logger.info(
-        "Accuracy on benign test examples: {}%".format(benign_accuracy * 100)
-    )
-=======
     logger.info("Accuracy on benign test examples: {}%".format(benign_accuracy * 100))
->>>>>>> fe35f4ab
 
     # Generate adversarial test examples
     attack_config = config["attack"]
@@ -92,13 +86,7 @@
         cnt += 1
     adversarial_accuracy = adversarial_accuracy / cnt
     logger.info(
-<<<<<<< HEAD
-        "Accuracy on adversarial test examples: {}%".format(
-            adversarial_accuracy * 100
-        )
-=======
         "Accuracy on adversarial test examples: {}%".format(adversarial_accuracy * 100)
->>>>>>> fe35f4ab
     )
 
     logger.info("Saving json output...")

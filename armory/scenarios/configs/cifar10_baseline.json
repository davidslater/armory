--- conflicted
+++ resolved
@@ -42,11 +42,7 @@
     "sysconfig": {
         "docker_image": "twosixarmory/pytorch:0.6.0-dev",
         "external_github_repo": null,
-<<<<<<< HEAD
+        "gpus": "all",
         "use_gpu": false
-=======
-        "gpus": "all",
-        "use_gpu": true
->>>>>>> 587d960b
     }
 }
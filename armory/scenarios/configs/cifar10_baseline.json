{
    "_description": "Baseline cifar10 image classification",
    "adhoc": null,
    "attack": {
        "knowledge": "white",
        "kwargs": {
            "eps": 0.2
        },
        "module": "art.attacks",
        "name": "FastGradientMethod"
    },
    "dataset": {
        "batch_size": 64,
        "module": "armory.data.datasets",
        "name": "cifar10"
    },
    "defense": null,
    "metric": {
<<<<<<< HEAD
        "full": true,
=======
>>>>>>> 180e2fbd
        "means": true,
        "perturbation": "linf",
        "record_metric_per_sample": true,
        "task": [
            "categorical_accuracy"
        ]
    },
    "model": {
        "fit": true,
        "fit_kwargs": {
            "nb_epochs": 20
        },
        "model_kwargs": {},
        "module": "armory.baseline_models.pytorch.cifar",
        "name": "get_art_model",
        "weights_file": null,
        "wrapper_kwargs": {}
    },
    "scenario": {
        "kwargs": {},
        "module": "armory.scenarios.image_classification",
        "name": "ImageClassification"
    },
    "sysconfig": {
        "docker_image": "twosixarmory/pytorch:0.6.0-dev",
        "external_github_repo": null,
<<<<<<< HEAD
=======
        "gpus": "all",
>>>>>>> 180e2fbd
        "use_gpu": false
    }
}<|MERGE_RESOLUTION|>--- conflicted
+++ resolved
@@ -16,10 +16,6 @@
     },
     "defense": null,
     "metric": {
-<<<<<<< HEAD
-        "full": true,
-=======
->>>>>>> 180e2fbd
         "means": true,
         "perturbation": "linf",
         "record_metric_per_sample": true,
@@ -46,10 +42,7 @@
     "sysconfig": {
         "docker_image": "twosixarmory/pytorch:0.6.0-dev",
         "external_github_repo": null,
-<<<<<<< HEAD
-=======
         "gpus": "all",
->>>>>>> 180e2fbd
         "use_gpu": false
     }
 }
--- conflicted
+++ resolved
@@ -64,12 +64,8 @@
     cache_dataset: bool = True,
     framework: str = "numpy",
     clean_key: str = "clean",
-<<<<<<< HEAD
-    adversarial_key: str = "adversarial",
+    adversarial_key: str = "adversarial_perturbation",
     targeted: bool = False,
-=======
-    adversarial_key: str = "adversarial_perturbation",
->>>>>>> 34019ca8
 ) -> datasets.ArmoryDataGenerator:
     """
     Adversarial dataset based on Librispeech-dev-clean including clean,
@@ -82,16 +78,11 @@
     """
     if clean_key != "clean":
         raise ValueError(f"{clean_key} != 'clean'")
-<<<<<<< HEAD
-    if adversarial_key != "adversarial":
-        raise ValueError(f"{adversarial_key} != 'adversarial'")
-    if targeted:
-        raise ValueError(f"{adversarial_key} is not a targeted attack")
-=======
     adversarial_keys = ("adversarial_perturbation", "adversarial_univperturbation")
     if adversarial_key not in adversarial_keys:
         raise ValueError(f"{adversarial_key} not in {adversarial_keys}")
->>>>>>> 34019ca8
+    if targeted:
+        raise ValueError(f"{adversarial_key} is not a targeted attack")
 
     return datasets._generator_from_tfds(
         "librispeech_adversarial:1.1.0",

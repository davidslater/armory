"""Adversarial Robustness Evaluation Test Bed"""

# Set up logging for a library
import logging
import sys

logger = logging.getLogger(__name__)
logger.addHandler(logging.NullHandler())

# Submodule imports
<<<<<<< HEAD
try:
    import coloredlogs

    from armory import art_experimental
    from armory import data
    from armory import baseline_models
    from armory import docker
    from armory import eval
    from armory import eval_scripts
    from armory import utils
    from armory import webapi
    from armory import paths
except ImportError as e:
    module = e.name
    print(f"ERROR: cannot import '{module}' module", file=sys.stderr)
    print(f"    Please run: $ pip install -r requirements.txt", file=sys.stderr)
    sys.exit(1)
=======
from armory import art_experimental
from armory import baseline_models
from armory import data
from armory import docker
from armory import eval
from armory import paths
from armory import scenarios
from armory import utils
from armory import webapi
>>>>>>> 3b180ec3


# Semantic Version
__version__ = "0.4.1"<|MERGE_RESOLUTION|>--- conflicted
+++ resolved
@@ -8,35 +8,23 @@
 logger.addHandler(logging.NullHandler())
 
 # Submodule imports
-<<<<<<< HEAD
 try:
     import coloredlogs
-
+    
     from armory import art_experimental
+    from armory import baseline_models
     from armory import data
-    from armory import baseline_models
     from armory import docker
     from armory import eval
-    from armory import eval_scripts
+    from armory import paths
+    from armory import scenarios
     from armory import utils
     from armory import webapi
-    from armory import paths
 except ImportError as e:
     module = e.name
     print(f"ERROR: cannot import '{module}' module", file=sys.stderr)
     print(f"    Please run: $ pip install -r requirements.txt", file=sys.stderr)
     sys.exit(1)
-=======
-from armory import art_experimental
-from armory import baseline_models
-from armory import data
-from armory import docker
-from armory import eval
-from armory import paths
-from armory import scenarios
-from armory import utils
-from armory import webapi
->>>>>>> 3b180ec3
 
 
 # Semantic Version
